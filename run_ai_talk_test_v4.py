#!/usr/bin/env python
# -*- coding: utf-8 -*-
"""
run_ai_talk_test_v4.py
VSCodeからの単体テスト。CLI可視化強化版。

ローカルで簡単に推論パラメータを編集できるように、OLLAMA の payload / options を
スクリプト内で上書きできるテンプレートを用意する。
"""
import argparse, json, os, time

# ---- 先に引数を読み、環境変数を上書きしてから ai_talk を import ----
ap = argparse.ArgumentParser(description="ai_talk v4 単体テスト")
ap.add_argument("--mode", choices=["tts","pipeline","asr"], default="pipeline")
ap.add_argument("--text", default="")
ap.add_argument("--prompt", default="")
ap.add_argument("--vosk-model", default="")
ap.add_argument("--model", default="", help="Ollamaモデル名を一時上書き")
ap.add_argument("--host", default="", help="OllamaホストURLを一時上書き")
ap.add_argument("--options", default="", help="OLLAMA_OPTIONS_JSON を一時上書き (JSON文字列)")
ap.add_argument("--payload", default="", help="OLLAMA_PAYLOAD_JSON を一時上書き (JSON文字列)")
<<<<<<< HEAD
ap.add_argument("--endpoint", default="", help="/api/generate 以外を利用したい場合のエンドポイントURL/パス")
=======
>>>>>>> e93edf57
ap.add_argument("--quiet", action="store_true", help="ログ最小化")
ap.add_argument("--no-color", action="store_true", help="ANSI色を無効化")
ap.add_argument("--inspect", action="store_true", help="Ollamaサーバー情報を取得して表示する")
args = ap.parse_args()

# --- VSCodeなどから直接編集しやすいように、ここにデフォルトのpayload/optionsを用意する ---
#
# LOCAL_OLLAMA_OPTIONS / LOCAL_OLLAMA_PAYLOAD はそれぞれ OLLAMA_OPTIONS_JSON /
# OLLAMA_PAYLOAD_JSON 環境変数と同じ形式の辞書。テンプレートを差し替えるだけで
# Ollama へ渡すpayloadを細かく調整できる。
#
# ● よく使う options キーと編集例
#   - num_predict: 応答トークン数の上限。短い応答で良い場合は 128 など小さくすると待ち時間が減る。
#       LOCAL_OLLAMA_OPTIONS = {"num_predict": 128}
#   - temperature / top_p / top_k: 創造性やゆらぎを制御。温度を下げると応答が安定。
#       LOCAL_OLLAMA_OPTIONS = {"temperature": 0.6, "top_p": 0.9, "top_k": 50}
#   - repeat_penalty / presence_penalty: 繰り返しを避けたいときに使用。
#       LOCAL_OLLAMA_OPTIONS = {"repeat_penalty": 1.1}
#
# ● payload キーの追加例 (公式ドキュメント準拠)
#   - keep_alive: モデルをメモリ上に保持する時間。初回推論の待ち時間を削減。
#   - format: "json" を指定すると構造化応答が得られる。
#   - context: 直前会話のコンテキストID。会話継続時の高速化に有効。
#   - images: 画像入力を伴うモデル向けのバイナリ列 (Base64)。
#   - raw / template: プロンプトテンプレートを直接制御したい場合に使用。
<<<<<<< HEAD
#   - endpoint: OLLAMA_GENERATE_PATH 環境変数で /api/chat など別エンドポイントを指すことも可能。
#     /api/chat を選ぶと自動的に messages 形式へ変換され、system/user ロールを組み立てる。
#   - messages: 既に過去対話の履歴があればここに格納可能。末尾に今回の user 発話を自動追加する。
=======
>>>>>>> e93edf57
#
#   LOCAL_OLLAMA_PAYLOAD = {
#       "keep_alive": "10m",  # モデルを10分間キャッシュしてウォームスタート化
#       "format": "json",     # JSON出力に切り替え
#       "raw": False,          # FalseならOllama既定テンプレートを利用
#       "options": {
#           "temperature": 0.5,
#           "num_predict": 256
#       }
#   }
#
# ● 優先度の考え方
<<<<<<< HEAD
#   1. コマンドライン引数 (--options / --payload / --endpoint)
=======
#   1. コマンドライン引数 (--options / --payload)
>>>>>>> e93edf57
#   2. ここで定義した LOCAL_OLLAMA_*
#   3. .env / tts.env に記載した環境変数
#   すべてJSONとして解釈され、辞書でなければ自動的に空辞書に戻るため安全に試行錯誤できる。
#
<<<<<<< HEAD
# ● 追加の診断機能
#   - `--inspect` フラグを付けて起動すると、バージョンや利用可能モデルの一覧を取得しログ表示する。
#   - pipeline モード以外でも `--inspect` を指定すれば、実行前に接続確認だけを行える。
#
# ※ JSON 文字列化の際には ensure_ascii=False を指定しているため、日本語コメントを含めても文字化けしない。
LOCAL_OLLAMA_OPTIONS = {}
LOCAL_OLLAMA_PAYLOAD = {}
LOCAL_OLLAMA_ENDPOINT = ""

# LOCAL_OLLAMA_ENDPOINT に "/api/chat" を代入すると、chat スキーマを利用した推論に切り替えられる。
# 既定値の空文字列であれば .env 側の設定 (もしくは /api/generate) が使われる。
# 例: LOCAL_OLLAMA_ENDPOINT = "/api/chat"
=======
# ※ JSON 文字列化の際には ensure_ascii=False を指定しているため、日本語コメントを含めても文字化けしない。
LOCAL_OLLAMA_OPTIONS = {}
LOCAL_OLLAMA_PAYLOAD = {}
>>>>>>> e93edf57

if LOCAL_OLLAMA_OPTIONS and not args.options:
    # 環境変数を直接上書きすることで ai_talk.config の初期化ロジックに乗せる。
    os.environ["OLLAMA_OPTIONS_JSON"] = json.dumps(LOCAL_OLLAMA_OPTIONS, ensure_ascii=False)
if LOCAL_OLLAMA_PAYLOAD and not args.payload:
    # payload 側も同様。options キーを含む場合は llm_client._build_payload がマージする。
    os.environ["OLLAMA_PAYLOAD_JSON"] = json.dumps(LOCAL_OLLAMA_PAYLOAD, ensure_ascii=False)
<<<<<<< HEAD
if LOCAL_OLLAMA_ENDPOINT and not args.endpoint:
    # CLIで --endpoint を指定しなかった場合に限り、ここでの簡易指定を優先する。
    # VSCode から /api/chat と /api/generate を頻繁に切り替えたいケースに対応。
    os.environ["OLLAMA_GENERATE_PATH"] = LOCAL_OLLAMA_ENDPOINT
=======
>>>>>>> e93edf57

if args.model:
    # 一時的に別モデルを試したい時のための上書き。--options 等よりも優先度が低い。
    os.environ["OLLAMA_MODEL"] = args.model
if args.host:
    os.environ["OLLAMA_HOST"] = args.host
if args.endpoint:
    # エンドポイントはフルURL/相対パスいずれも指定可能。llm_client 側で正規化する。
    os.environ["OLLAMA_GENERATE_PATH"] = args.endpoint
if args.options:
    # CLIから渡したJSON文字列をそのまま保存。エラー時は config 側で空辞書化される。
    os.environ["OLLAMA_OPTIONS_JSON"] = args.options
if args.payload:
    # payload は official schema をベースに自由に拡張できる。
    os.environ["OLLAMA_PAYLOAD_JSON"] = args.payload
if args.no_color:
    os.environ["NO_COLOR"] = "1"

from ai_talk.config import VOICEVOX_URL, OLLAMA_HOST, OLLAMA_MODEL, OLLAMA_GENERATE_PATH
from ai_talk.llm_client import describe_server
from ai_talk.logger import setup, log, Reporter

def _ping(url, path):
    import requests
    try:
        r = requests.get(f"{url}{path}", timeout=3)
        return r.ok
    except Exception:
        return False


def show_ollama_diagnostics(*, force_refresh: bool = False):
    """Ollama サーバーの現在状況をログに出力する。"""

    info = describe_server(force_refresh=force_refresh)
    log(
        "INFO",
        "Ollama診断: "
        f"host={info.get('host')} endpoint={info.get('endpoint')} checked_at={info.get('checked_at')}",
    )
    if info.get("reachable"):
        version = info.get("version") or "(バージョン情報なし)"
        models = info.get("models") or []
        if models:
            listed = ", ".join(models[:6])
            if len(models) > 6:
                listed += f" ... (+{len(models) - 6}件)"
        else:
            listed = "(登録モデルなし)"
        log("INFO", f"  version={version}")
        log("INFO", f"  models={listed}")
    else:
        log("ERR", "  Ollamaサーバーに接続できませんでした。--host や --endpoint を確認してください。")
    if info.get("version_error"):
        log("ERR", f"  version_error={info['version_error']}")
    if info.get("models_error"):
        log("ERR", f"  models_error={info['models_error']}")
    return info

def run_tts(text: str):
    from ai_talk.tts_voicevox import synthesize
    from ai_talk.audio_player import AudioPlayer
    setup(verbose=not args.quiet, color=not args.no_color)
    log("INFO", f"VOICEVOX={VOICEVOX_URL}")
    wav = synthesize(text or "テストです。音声合成。")
    ap = AudioPlayer(reporter=Reporter())
    ap.enqueue({"wav": wav, "text": text or "テスト"})
    ap._q.join()
    ap.stop(); ap.join(timeout=2)

def run_pipeline(initial_prompt: str):
    from ai_talk.pipeline import TalkPipeline
    setup(verbose=not args.quiet, color=not args.no_color)
    log(
        "INFO",
        f"VOICEVOX={VOICEVOX_URL}  OLLAMA={OLLAMA_HOST}  ENDPOINT={OLLAMA_GENERATE_PATH}  MODEL={OLLAMA_MODEL}",
    )
    show_ollama_diagnostics(force_refresh=args.inspect)
    rep = Reporter()
    tp = TalkPipeline(system_prompt="日本語で簡潔に答える。", reporter=rep)
    try:
        if initial_prompt:
            tp.push_user_text(initial_prompt)
            while True:
                time.sleep(0.2)
        else:
            log("INFO", "対話モード。'exit' で終了。")
            while True:
                s = input("> ").strip()
                if s.lower() in {"exit","quit"}: break
                if s: tp.push_user_text(s)
    except KeyboardInterrupt:
        pass
    finally:
        tp.close()

def run_asr(vosk_model_path: str):
    from ai_talk.main_demo import asr_demo
    setup(verbose=not args.quiet, color=not args.no_color)
    if not vosk_model_path:
        log("ERR", "--vosk-model を指定してください。")
        return
    asr_demo(vosk_model_path)

if __name__ == "__main__":
    if args.inspect and args.mode != "pipeline":
        # pipeline モードでは run_pipeline 内で詳細を表示するため、ここでは重複回避。
        setup(verbose=not args.quiet, color=not args.no_color)
        show_ollama_diagnostics(force_refresh=True)
    if args.mode=="tts":
        run_tts(args.text)
    elif args.mode=="pipeline":
        run_pipeline(args.prompt)
    else:
        run_asr(args.vosk_model)<|MERGE_RESOLUTION|>--- conflicted
+++ resolved
@@ -19,10 +19,6 @@
 ap.add_argument("--host", default="", help="OllamaホストURLを一時上書き")
 ap.add_argument("--options", default="", help="OLLAMA_OPTIONS_JSON を一時上書き (JSON文字列)")
 ap.add_argument("--payload", default="", help="OLLAMA_PAYLOAD_JSON を一時上書き (JSON文字列)")
-<<<<<<< HEAD
-ap.add_argument("--endpoint", default="", help="/api/generate 以外を利用したい場合のエンドポイントURL/パス")
-=======
->>>>>>> e93edf57
 ap.add_argument("--quiet", action="store_true", help="ログ最小化")
 ap.add_argument("--no-color", action="store_true", help="ANSI色を無効化")
 ap.add_argument("--inspect", action="store_true", help="Ollamaサーバー情報を取得して表示する")
@@ -48,12 +44,6 @@
 #   - context: 直前会話のコンテキストID。会話継続時の高速化に有効。
 #   - images: 画像入力を伴うモデル向けのバイナリ列 (Base64)。
 #   - raw / template: プロンプトテンプレートを直接制御したい場合に使用。
-<<<<<<< HEAD
-#   - endpoint: OLLAMA_GENERATE_PATH 環境変数で /api/chat など別エンドポイントを指すことも可能。
-#     /api/chat を選ぶと自動的に messages 形式へ変換され、system/user ロールを組み立てる。
-#   - messages: 既に過去対話の履歴があればここに格納可能。末尾に今回の user 発話を自動追加する。
-=======
->>>>>>> e93edf57
 #
 #   LOCAL_OLLAMA_PAYLOAD = {
 #       "keep_alive": "10m",  # モデルを10分間キャッシュしてウォームスタート化
@@ -66,33 +56,14 @@
 #   }
 #
 # ● 優先度の考え方
-<<<<<<< HEAD
-#   1. コマンドライン引数 (--options / --payload / --endpoint)
-=======
 #   1. コマンドライン引数 (--options / --payload)
->>>>>>> e93edf57
 #   2. ここで定義した LOCAL_OLLAMA_*
 #   3. .env / tts.env に記載した環境変数
 #   すべてJSONとして解釈され、辞書でなければ自動的に空辞書に戻るため安全に試行錯誤できる。
 #
-<<<<<<< HEAD
-# ● 追加の診断機能
-#   - `--inspect` フラグを付けて起動すると、バージョンや利用可能モデルの一覧を取得しログ表示する。
-#   - pipeline モード以外でも `--inspect` を指定すれば、実行前に接続確認だけを行える。
-#
 # ※ JSON 文字列化の際には ensure_ascii=False を指定しているため、日本語コメントを含めても文字化けしない。
 LOCAL_OLLAMA_OPTIONS = {}
 LOCAL_OLLAMA_PAYLOAD = {}
-LOCAL_OLLAMA_ENDPOINT = ""
-
-# LOCAL_OLLAMA_ENDPOINT に "/api/chat" を代入すると、chat スキーマを利用した推論に切り替えられる。
-# 既定値の空文字列であれば .env 側の設定 (もしくは /api/generate) が使われる。
-# 例: LOCAL_OLLAMA_ENDPOINT = "/api/chat"
-=======
-# ※ JSON 文字列化の際には ensure_ascii=False を指定しているため、日本語コメントを含めても文字化けしない。
-LOCAL_OLLAMA_OPTIONS = {}
-LOCAL_OLLAMA_PAYLOAD = {}
->>>>>>> e93edf57
 
 if LOCAL_OLLAMA_OPTIONS and not args.options:
     # 環境変数を直接上書きすることで ai_talk.config の初期化ロジックに乗せる。
@@ -100,13 +71,6 @@
 if LOCAL_OLLAMA_PAYLOAD and not args.payload:
     # payload 側も同様。options キーを含む場合は llm_client._build_payload がマージする。
     os.environ["OLLAMA_PAYLOAD_JSON"] = json.dumps(LOCAL_OLLAMA_PAYLOAD, ensure_ascii=False)
-<<<<<<< HEAD
-if LOCAL_OLLAMA_ENDPOINT and not args.endpoint:
-    # CLIで --endpoint を指定しなかった場合に限り、ここでの簡易指定を優先する。
-    # VSCode から /api/chat と /api/generate を頻繁に切り替えたいケースに対応。
-    os.environ["OLLAMA_GENERATE_PATH"] = LOCAL_OLLAMA_ENDPOINT
-=======
->>>>>>> e93edf57
 
 if args.model:
     # 一時的に別モデルを試したい時のための上書き。--options 等よりも優先度が低い。
